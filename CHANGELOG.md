--- conflicted
+++ resolved
@@ -22,11 +22,7 @@
 ## 0.0.19 (2023-09-21)
 
 ### new:
-<<<<<<< HEAD
 - Built-in Web app for both RAG and general prompting
-=======
-- Suport for a Built-in Web app
->>>>>>> eef60efa
 
 ### changed
 - **Possible Breaking Change**: Support for `score_threshold` in `LLM.ask` and `LLM.chat` (#26)
